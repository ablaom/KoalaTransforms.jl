module KoalaTransforms

# new:
export UnivariateStandardizer, Standardizer
export OneHotEncoder
export UnivariateBoxCoxTransformer, BoxCoxTransformer

# extended:
export transform, inverse_transform, fit # from `Koala`

# transformers rexported from Koala:
export FeatureTruncater, DataFrameToArrayTransformer, IdentityTransformer

# for use in this module:
import Koala: BaseType, params, type_parameters
import DataFrames: names, AbstractDataFrame, DataFrame
import Distributions

# to be extended:
import Koala: Transformer, transform, fit, inverse_transform
import Base: show, showall

# to be reexported:
import Koala: FeatureTruncater, DataFrameToArrayTransformer, IdentityTransformer

# constants:
const N_VALUES_THRESH = 16


<<<<<<< HEAD
## Checklist for new schemes
=======
## Univariate standardization 

struct UnivariateStandardizer <: Transformer end

function fit(transformer::UnivariateStandardizer, v::AbstractVector{T},
             parallel, verbosity) where T <: Real
    return  mean(v), std(v)
end

# for transforming single value:
function transform(transformer::UnivariateStandardizer, scheme, x::Real)
    mu, sigma = scheme
    return (x - mu)/sigma
end

# for transforming vector:
transform(transformer::UnivariateStandardizer, scheme,
          v::AbstractVector{T}) where T <: Real =
              [transform(transformer, scheme, x) for x in v]
>>>>>>> b33235a2

# for single values:
function inverse_transform(transformer::UnivariateStandardizer, scheme, y::Real)
    mu, sigma = scheme
    return mu + y*sigma
end

# for vectors:
inverse_transform(transformer::UnivariateStandardizer, scheme,
                  w::AbstractVector{T}) where T <: Real =
                      [inverse_transform(transformer, scheme, y) for y in w]


## Standardization of ordinal features of a DataFrame

struct Standardizer <: Transformer
    features::Vector{Symbol} # features to be standardized; empty means all
end

<<<<<<< HEAD

## `UnivariateStandardizationScheme`
=======
# lazy keyword constructor:
Standardizer(; features=Symbol[]) = Standardizer(features)
>>>>>>> b33235a2

struct StandardizerScheme <: BaseType
    schemes::Matrix{Float64}
    features::Vector{Symbol} # all the feature labels of the data frame fitted
    is_transformed::Vector{Bool}
end

function fit(transformer::Standardizer, X, parallel, verbosity)
    
    # determine indices of features to be transformed
    features_to_try = (isempty(transformer.features) ? names(X) : transformer.features)
    is_transformed = Array{Bool}(size(X, 2))
    for j in 1:size(X, 2)
        if names(X)[j] in features_to_try && eltype(X[j]) <: Real
            is_transformed[j] = true
        else
            is_transformed[j] = false
        end
    end

    # fit each of those features
    schemes = Matrix{Float64}(2, size(X, 2))
    verbosity < 1 || println("Features standarized: ")
    univ_transformer = UnivariateStandardizer()
    for j in 1:size(X, 2)
        if is_transformed[j]
            schemes[:,j] = [fit(univ_transformer, collect(X[j]), true, verbosity - 1)...]
            verbosity < 1 ||
                println("  :$(names(X)[j])    mu=$(schemes[1,j])  sigma=$(schemes[2,j])")
        else
            schemes[:,j] = Float64[0.0, 0.0]
        end
    end

    return StandardizerScheme(schemes, names(X), is_transformed)
    
end

function transform(transformer::Standardizer, scheme, X)

    names(X) == scheme.features ||
        error("Attempting to transform data frame with incompatible feature labels.")

    Xnew = copy(X)
    univ_transformer = UnivariateStandardizer()
    for j in 1:size(X, 2)
        if scheme.is_transformed[j]
            # extract the (mu, sigma) pair:
            univ_scheme = (scheme.schemes[1,j], scheme.schemes[2,j])  
            Xnew[j] = transform(univ_transformer, univ_scheme, collect(X[j]))
        end
    end
    return Xnew

end    


## One-hot encoding

struct OneHotEncoder <: Transformer
    drop_last::Bool
end

# lazy keyword constructor:
OneHotEncoder(; drop_last::Bool=false) = OneHotEncoder(drop_last)

<<<<<<< HEAD
## `HotEncodingScheme`

mutable struct HotEncodingScheme <: Scheme
    
    # hyperparameters:
    drop_last::Bool
    
    # post-fit parameters:
    features::Vector{Symbol} # feature labels
=======
struct OneHotEncoderScheme <: BaseType
    features::Vector{Symbol}         # feature labels
>>>>>>> b33235a2
    spawned_features::Vector{Symbol} # feature labels after one-hot encoding
    values_given_feature::Dict{Symbol,Vector{String}}
end

function fit(transformer::OneHotEncoder, X::AbstractDataFrame, parallel, verbosity)

<<<<<<< HEAD
    !s.fitted || warn("Refitting an existing transformation scheme.")
    
    s.features = names(X)
    s.values_given_feature = Dict{Symbol,Vector{String}}()
    
    for ft in s.features 
=======
    features = names(X)
    values_given_feature = Dict{Symbol,Vector{String}}()
        
    for ft in features 
>>>>>>> b33235a2
        if eltype(X[ft]) <: AbstractString
            values_given_feature[ft] = sort!(unique(X[ft]))
            if transformer.drop_last
                values_given_feature[ft] = values_given_feature[ft][1:(end - 1)]
            end
            if verbosity > 0
                n_values = length(keys(values_given_feature[ft]))
                println("Spawned $n_values columns to hot-encode $ft.")
            end
        elseif eltype(X[ft]) == Char
            warn("A feature of Char type has been encountered and "*
                 "is being ignored. To be hot-encoded "*
                 "it must first be converted to some AbstractString type.")
        end  
    end

<<<<<<< HEAD
    s.spawned_features = Symbol[]

    for ft in s.features
        if eltype(X[ft]) <: AbstractString
            for value in s.values_given_feature[ft]
                subft = Symbol(string(ft,"__",value))

                # in (rare) case subft is not a new feature name:
                while subft in s.features
                    subft = Symbol(string(subft,"_"))
                end

                push!(s.spawned_features, subft)
            end
        else
            push!(s.spawned_features, ft)
        end
    end
    
=======
    spawned_features = Symbol[]
>>>>>>> b33235a2

    for ft in features
        if eltype(X[ft]) <: AbstractString
            for value in values_given_feature[ft]
                subft = Symbol(string(ft,"__",value))

                # in (rare) case subft is not a new feature label:
                while subft in features
                    subft = Symbol(string(subft,"_"))
                end

                push!(spawned_features, subft)
            end
        else
            push!(spawned_features, ft)
        end
    end

    return OneHotEncoderScheme(features, spawned_features, values_given_feature)
    
end

function transform(transformer::OneHotEncoder, scheme, X::AbstractDataFrame)

    Set(names(X)) == Set(scheme.features) ||
        error("Attempting to transform DataFrame with incompatible feature labels.")
    
    Xout = DataFrame()
    for ft in scheme.features
        if eltype(X[ft]) <: AbstractString
            for value in scheme.values_given_feature[ft]
                subft = Symbol(string(ft,"__",value))

                # in case subft is not a new feature name:
                while subft in scheme.features
                    subft = Symbol(string(subft,"_"))
                end

                Xout[subft] = map(X[ft]) do x
                    x == value ? 1.0 : 0.0
                end 
            end
        else
            Xout[ft] = X[ft]
        end
    end
    return Xout

end


## Univariate Box-Cox transformations

function normalise(v)
    map(v) do x
        (x - mean(v))/std(v)
    end
end
                   
function midpoints(v::AbstractVector{T}) where T <: Real
    return [0.5*(v[i] + v[i + 1]) for i in 1:(length(v) -1)]
end

function normality(v)

    n  = length(v)
    v = normalise(convert(Vector{Float64}, v))

    # sort and replace with midpoints
    v = midpoints(sort!(v))

    # find the (approximate) expected value of the size (n-1)-ordered statistics for
    # standard normal:
    d = Distributions.Normal(0,1)
    w= map(collect(1:(n-1))/n) do x
        quantile(d, x)
    end

    return cor(v, w)

end

function boxcox(lambda, c, x::Real) 
    c + x >= 0 || throw(DomainError)
    if lambda == 0.0
        c + x > 0 || throw(DomainError)
        return log(c + x)
    end
    return ((c + x)^lambda - 1)/lambda
end

boxcox(lambda, c, v::AbstractVector{T}) where T <: Real =
    [boxcox(lambda, c, x) for x in v]    


"""
## `struct UnivariateBoxCoxTransformer`

A type for encoding a Box-Cox transformation of a single variable
taking non-negative values, with a possible preliminary shift. Such a
transformation is of the form

    x -> ((x + c)^λ - 1)/λ for λ not 0
    x -> log(x + c) for λ = 0

###  Usage

    `trf = UnivariateBoxCoxTransformer(; n=171, shift=false)`

Returns transformer that on fitting to data (see below) will try `n`
different values of the Box-Cox exponent λ (between `-0.4` and `3`) to
find an optimal value. If `shift=true` and zero values are encountered
in the data then the transformation sought includes a preliminary
positive shift by `0.2` times the data mean. If there are no zero
values, then `s.c=0`.

See also `BoxCoxScheme` a transformer for selected ordinals in a DataFrame. 

"""
struct UnivariateBoxCoxTransformer <: Transformer
    n::Int      # nbr values tried in optimizing exponent lambda
    shift::Bool # whether to shift data away from zero
end

# lazy keyword constructor:
UnivariateBoxCoxTransformer(; n=171, shift=false) = UnivariateBoxCoxTransformer(n, shift)

function fit(transformer::UnivariateBoxCoxTransformer, v::AbstractVector{T},
    parallel, verbosity) where T <: Real 

    m = minimum(v)
    m >= 0 || error("Cannot perform a Box-Cox transformation on negative data.")

    c = 0.0 # default
    if transformer.shift
        if m == 0
            c = 0.2*mean(v)
        end
    else
        m != 0 || error("Zero value encountered in data being Box-Cox transformed.\n"*
                        "Consider calling `fit!` with `shift=true`.")
    end
  
    lambdas = linspace(-0.4,3,transformer.n)
    scores = Float64[normality(boxcox(l, c, v)) for l in lambdas]
    lambda = lambdas[indmax(scores)]

    return  lambda, c

end

# for X scalar or vector:
transform(transformer::UnivariateBoxCoxTransformer, scheme, X) =
    boxcox(scheme..., X) 

# scalar case:
function inverse_transform(transformer::UnivariateBoxCoxTransformer,
                           scheme, x::Real)
    lambda, c = scheme
    if lambda == 0
        return exp(x) - c
    else
        return (lambda*x + 1)^(1/lambda) - c
    end
end

# vector case:
function inverse_transform(transformer::UnivariateBoxCoxTransformer,
                           scheme, w::AbstractVector{T}) where T <: Real
    return [inverse_transform(transformer, scheme, y) for y in w]
end


## `BoxCoxScheme` 

"""
## `struct BoxCoxTransformer`

Transformer for Box-Cox transformations on each ordinal feature of a
`DataFrame` object.

### Method calls 

To calculate the compute Box-Cox transformations of a DataFrame `X`
and transform a new DataFrame `Y` according to the same
transformations:

    julia> transformer = BoxCoxTransformer()    
    julia> transformerM = TransformerMachine(transformer, X)
    julia> transform(transformerM, Y)
    
### Transformer parameters

Calls to the first method above may be issued with the following
keyword arguments, with defaluts as indicated:

- `shift=true`: allow data shift in case of fields taking zero values
(otherwise no transformation will be applied).

- `n=171`: number of values of exponent `lambda` to try during optimization.

## See also

`UnivariateBoxCoxTransformer`: The single variable version of the same transformer.

"""
struct BoxCoxTransformer <: Transformer
    n::Int                     # number of values considered in exponent optimizations
    shift::Bool                # whether or not to shift features taking zero as value
    features::Vector{Symbol}   # features to attempt fitting a
                               # transformation to (empty means all)
end

# lazy keyword constructor:
BoxCoxTransformer(; n=171, shift = false, features=Symbol[]) =
    BoxCoxTransformer(n, shift, features)

struct BoxCoxTransformerScheme <: BaseType
    schemes::Matrix{Float64} # each col is a [lambda, c]' pair; one col per feature
    features::Vector{Symbol} # all features in the dataframe that was fit
    feature_is_transformed::Vector{Bool} # keep track of which features are transformed
end

# null scheme:
BoxCoxTransformerScheme() = BoxCoxTransformer(zeros(0,0),Symbol[],Bool[])

function fit(transformer::BoxCoxTransformer, X, parallel, verbosity)

    # determine indices of features to be transformed
    features_to_try = (isempty(transformer.features) ? names(X) : transformer.features)
    feature_is_transformed = Array{Bool}(size(X, 2))
    for j in 1:size(X, 2)
        if names(X)[j] in features_to_try && eltype(X[j]) <: Real && minimum(X[j]) >= 0
            feature_is_transformed[j] = true
        else
            feature_is_transformed[j] = false
        end
    end

    # fit each of those features with best Box Cox transformation
    schemes = Array{Float64}(2, size(X,2))
    univ_transformer = UnivariateBoxCoxTransformer(shift=transformer.shift,
                                               n=transformer.n)
    verbosity < 1 ||
        println("Box-Cox transformations: ")
    for j in 1:size(X,2)
        if feature_is_transformed[j]
            if minimum(X[j]) == 0 && !transformer.shift
                verbosity < 1 ||
                    println("  :$(names(X)[j])    "*
                            "(*not* transformed, contains zero values)")
                feature_is_transformed[j] = false
                schemes[:,j] = [0.0, 0.0]
            else
                n_values = length(unique(X[j]))
                if n_values < N_VALUES_THRESH
                    verbosity < 1 ||
                        println("  :$(names(X)[j])    "*
                                "(*not* transformed, less than $N_VALUES_THRESH values)")
                    feature_is_transformed[j] = false
                    schemes[:,j] = [0.0, 0.0]
                else
                    lambda, c = fit(univ_transformer, collect(X[j]), true, verbosity-1)
                    if lambda in [-0.4, 3]
                        verbosity < 1 ||
                            println("  :$(names(X)[j])    "*
                                    "(*not* transformed, lambda too extreme)")
                        feature_is_transformed[j] = false
                        schemes[:,j] = [0.0, 0.0]
                    elseif lambda == 1.0
                        verbosity < 1 ||
                            println("  :$(names(X)[j])    "*
                                    "(*not* transformed, not skewed)")
                        feature_is_transformed[j] = false
                        schemes[:,j] = [0.0, 0.0]
                    else
                        schemes[:,j] = [lambda, c]
                        verbosity <1 ||
                            println("  :$(names(X)[j])    lambda=$lambda  "*
                                    "shift=$c")
                    end
                end
            end
        else
            schemes[:,j] = [0.0, 0.0]
        end
    end

    if !transformer.shift && verbosity < 1
        info("To transform non-negative features with zero values use shift=true.")
    end

    return BoxCoxTransformerScheme(schemes, names(X), feature_is_transformed)

end

function transform(transformer::BoxCoxTransformer, scheme, X::AbstractDataFrame)

    names(X) == scheme.features ||
        error("Attempting to transform a data frame with  "*
              "incompatible feature labels.")
    
    univ_transformer = UnivariateBoxCoxTransformer(shift=transformer.shift,
                                               n=transformer.n)

    Xnew = copy(X)
    for j in 1:size(X, 2)
        if scheme.feature_is_transformed[j]
            try
                # extract the (lambda, c) pair:
                univ_scheme = (scheme.schemes[1,j], scheme.schemes[2,j])  

                Xnew[j] = transform(univ_transformer, univ_scheme, collect(X[j]))
            catch DomainError
                warn("Data outside of the domain of the fitted Box-Cox"*
                      " transformation scheme encountered in feature "*
                      "$(names(df)[j]). Transformed to zero.")
            end
        end
    end

    return Xnew

end


end # module<|MERGE_RESOLUTION|>--- conflicted
+++ resolved
@@ -27,9 +27,6 @@
 const N_VALUES_THRESH = 16
 
 
-<<<<<<< HEAD
-## Checklist for new schemes
-=======
 ## Univariate standardization 
 
 struct UnivariateStandardizer <: Transformer end
@@ -49,7 +46,6 @@
 transform(transformer::UnivariateStandardizer, scheme,
           v::AbstractVector{T}) where T <: Real =
               [transform(transformer, scheme, x) for x in v]
->>>>>>> b33235a2
 
 # for single values:
 function inverse_transform(transformer::UnivariateStandardizer, scheme, y::Real)
@@ -69,13 +65,8 @@
     features::Vector{Symbol} # features to be standardized; empty means all
 end
 
-<<<<<<< HEAD
-
-## `UnivariateStandardizationScheme`
-=======
 # lazy keyword constructor:
 Standardizer(; features=Symbol[]) = Standardizer(features)
->>>>>>> b33235a2
 
 struct StandardizerScheme <: BaseType
     schemes::Matrix{Float64}
@@ -142,39 +133,18 @@
 # lazy keyword constructor:
 OneHotEncoder(; drop_last::Bool=false) = OneHotEncoder(drop_last)
 
-<<<<<<< HEAD
-## `HotEncodingScheme`
-
-mutable struct HotEncodingScheme <: Scheme
-    
-    # hyperparameters:
-    drop_last::Bool
-    
-    # post-fit parameters:
-    features::Vector{Symbol} # feature labels
-=======
 struct OneHotEncoderScheme <: BaseType
     features::Vector{Symbol}         # feature labels
->>>>>>> b33235a2
     spawned_features::Vector{Symbol} # feature labels after one-hot encoding
     values_given_feature::Dict{Symbol,Vector{String}}
 end
 
 function fit(transformer::OneHotEncoder, X::AbstractDataFrame, parallel, verbosity)
 
-<<<<<<< HEAD
-    !s.fitted || warn("Refitting an existing transformation scheme.")
-    
-    s.features = names(X)
-    s.values_given_feature = Dict{Symbol,Vector{String}}()
-    
-    for ft in s.features 
-=======
     features = names(X)
     values_given_feature = Dict{Symbol,Vector{String}}()
         
     for ft in features 
->>>>>>> b33235a2
         if eltype(X[ft]) <: AbstractString
             values_given_feature[ft] = sort!(unique(X[ft]))
             if transformer.drop_last
@@ -191,29 +161,7 @@
         end  
     end
 
-<<<<<<< HEAD
-    s.spawned_features = Symbol[]
-
-    for ft in s.features
-        if eltype(X[ft]) <: AbstractString
-            for value in s.values_given_feature[ft]
-                subft = Symbol(string(ft,"__",value))
-
-                # in (rare) case subft is not a new feature name:
-                while subft in s.features
-                    subft = Symbol(string(subft,"_"))
-                end
-
-                push!(s.spawned_features, subft)
-            end
-        else
-            push!(s.spawned_features, ft)
-        end
-    end
-    
-=======
     spawned_features = Symbol[]
->>>>>>> b33235a2
 
     for ft in features
         if eltype(X[ft]) <: AbstractString
